--- conflicted
+++ resolved
@@ -1,9 +1,5 @@
-<<<<<<< HEAD
 from collections import defaultdict
 from typing import Dict, List, TYPE_CHECKING
-=======
-from typing import List
->>>>>>> 96d1b812
 
 from PIL import Image
 
@@ -12,12 +8,9 @@
 from marker.schema.blocks import Block, BlockId
 from marker.schema.groups.base import Group
 from marker.schema.polygon import PolygonBox
-<<<<<<< HEAD
 
 if TYPE_CHECKING:
     from marker.schema.document import Document
-=======
->>>>>>> 96d1b812
 
 
 class PageGroup(Group):
