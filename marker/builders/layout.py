from typing import Annotated, List, Optional, Tuple

import numpy as np
from surya.layout import LayoutPredictor
from surya.layout.schema import LayoutResult, LayoutBox
from surya.ocr_error import OCRErrorPredictor
from surya.ocr_error.schema import OCRErrorDetectionResult

from marker.builders import BaseBuilder
from marker.providers import ProviderOutput, ProviderPageLines
from marker.providers.pdf import PdfProvider
from marker.schema import BlockTypes
from marker.schema.document import Document
from marker.schema.groups.page import PageGroup
from marker.schema.polygon import PolygonBox
from marker.schema.registry import get_block_class
from marker.settings import settings
from marker.util import matrix_intersection_area


class LayoutBuilder(BaseBuilder):
    """
    A builder for performing layout detection on PDF pages and merging the results into the document.
    """
    layout_batch_size: Annotated[
        Optional[int],
        "The batch size to use for the layout model.",
        "Default is None, which will use the default batch size for the model."
    ] = None
<<<<<<< HEAD
=======
    layout_coverage_min_lines: Annotated[
        int,
        "The minimum number of PdfProvider lines that must be covered by the layout model",
        "to consider the lines from the PdfProvider valid.",
    ] = 1
    layout_coverage_threshold: Annotated[
        float,
        "The minimum coverage ratio required for the layout model to consider",
        "the lines from the PdfProvider valid.",
    ] = .25
    document_ocr_threshold: Annotated[
        float,
        "The minimum ratio of pages that must pass the layout coverage check",
        "to avoid OCR.",
    ] = .8
    excluded_for_coverage: Annotated[
        Tuple[BlockTypes],
        "A list of block types to exclude from the layout coverage check.",
    ] = (BlockTypes.Figure, BlockTypes.Picture, BlockTypes.Table, BlockTypes.FigureGroup, BlockTypes.TableGroup, BlockTypes.PictureGroup)
>>>>>>> 4f514c78
    force_layout_block: Annotated[
        str,
        "Skip layout and force every page to be treated as a specific block type.",
    ] = None

    def __init__(self, layout_model: LayoutPredictor, ocr_error_model: OCRErrorPredictor, config=None):
        self.layout_model = layout_model
        self.ocr_error_model = ocr_error_model

        super().__init__(config)

    def __call__(self, document: Document, provider: PdfProvider):
        if self.force_layout_block is not None:
            # Assign the full content of every page to a single layout type
            layout_results = self.forced_layout(document.pages)
        else:
            layout_results = self.surya_layout(document.pages)
        self.add_blocks_to_pages(document.pages, layout_results)

    def get_batch_size(self):
        if self.layout_batch_size is not None:
            return self.layout_batch_size
        elif settings.TORCH_DEVICE_MODEL == "cuda":
            return 6
        return 6

    def forced_layout(self, pages: List[PageGroup]) -> List[LayoutResult]:
        layout_results = []
        for page in pages:
            layout_results.append(
                LayoutResult(
                    image_bbox=page.polygon.bbox,
                    bboxes=[
                        LayoutBox(
                            label=self.force_layout_block,
                            position=0,
                            top_k={self.force_layout_block: 1},
                            polygon=page.polygon.polygon,
                        ),
                    ],
                    sliced=False
                )
            )
        return layout_results


    def surya_layout(self, pages: List[PageGroup]) -> List[LayoutResult]:
        layout_results = self.layout_model(
            [p.get_image(highres=False) for p in pages],
            batch_size=int(self.get_batch_size())
        )
        return layout_results

    def surya_ocr_error_detection(self, pages:List[PageGroup], provider_page_lines: ProviderPageLines) -> OCRErrorDetectionResult:
        page_texts = []
        for document_page in pages:
            page_text = ''
            provider_lines = provider_page_lines.get(document_page.page_id, [])
            page_text = '\n'.join(' '.join(s.text for s in line.spans) for line in provider_lines)
            page_texts.append(page_text)

        ocr_error_detection_results = self.ocr_error_model(
            page_texts,
            batch_size=int(self.get_batch_size())       #TODO Better Multiplier
        )
        return ocr_error_detection_results

    def add_blocks_to_pages(self, pages: List[PageGroup], layout_results: List[LayoutResult]):
        for page, layout_result in zip(pages, layout_results):
            layout_page_size = PolygonBox.from_bbox(layout_result.image_bbox).size
            provider_page_size = page.polygon.size
            page.layout_sliced = layout_result.sliced  # This indicates if the page was sliced by the layout model
            for bbox in sorted(layout_result.bboxes, key=lambda x: x.position):
                block_cls = get_block_class(BlockTypes[bbox.label])
                layout_block = page.add_block(block_cls, PolygonBox(polygon=bbox.polygon))
                layout_block.polygon = layout_block.polygon.rescale(layout_page_size, provider_page_size)
                layout_block.top_k = {BlockTypes[label]: prob for (label, prob) in bbox.top_k.items()}
                page.add_structure(layout_block)

            # Ensure page has non-empty structure
            if page.structure is None:
                page.structure = []

            # Ensure page has non-empty children
            if page.children is None:
<<<<<<< HEAD
                page.children = []
=======
                page.children = []

    def merge_blocks(self, document_pages: List[PageGroup], provider_page_lines: ProviderPageLines):
        ocr_error_detection_labels = self.surya_ocr_error_detection(document_pages, provider_page_lines).labels

        good_pages = []
        for (document_page, ocr_error_detection_label) in zip(document_pages, ocr_error_detection_labels):
            provider_lines = provider_page_lines.get(document_page.page_id, [])
            good_pages.append(
                bool(provider_lines) and
                self.check_layout_coverage(document_page, provider_lines) and
                (ocr_error_detection_label != "bad")
            )

        ocr_document = sum(good_pages) / len(good_pages) < self.document_ocr_threshold
        for idx, document_page in enumerate(document_pages):
            provider_lines = provider_page_lines.get(document_page.page_id, [])
            needs_ocr = not good_pages[idx]
            if needs_ocr and ocr_document:
                document_page.text_extraction_method = "surya"
                continue
            document_page.merge_blocks(provider_lines, text_extraction_method="pdftext")
            document_page.text_extraction_method = "pdftext"

    def check_layout_coverage(
        self,
        document_page: PageGroup,
        provider_lines: List[ProviderOutput],
    ):
        covered_blocks = 0
        total_blocks = 0
        large_text_blocks = 0

        layout_blocks = [document_page.get_block(block) for block in document_page.structure]
        layout_blocks = [b for b in layout_blocks if b.block_type not in self.excluded_for_coverage]

        layout_bboxes = [block.polygon.bbox for block in layout_blocks]
        provider_bboxes = [line.line.polygon.bbox for line in provider_lines]

        intersection_matrix = matrix_intersection_area(layout_bboxes, provider_bboxes)

        for idx, layout_block in enumerate(layout_blocks):
            total_blocks += 1
            intersecting_lines = np.count_nonzero(intersection_matrix[idx] > 0)

            if intersecting_lines >= self.layout_coverage_min_lines:
                covered_blocks += 1

            if layout_block.polygon.intersection_pct(document_page.polygon) > 0.8 and layout_block.block_type == BlockTypes.Text:
                large_text_blocks += 1

        coverage_ratio = covered_blocks / total_blocks if total_blocks > 0 else 1
        text_okay = coverage_ratio > self.layout_coverage_threshold

        # Model will sometimes say there is a single block of text on the page when it is blank
        if not text_okay and (total_blocks == 1 and large_text_blocks == 1):
            text_okay = True
        return text_okay
>>>>>>> 4f514c78
<|MERGE_RESOLUTION|>--- conflicted
+++ resolved
@@ -27,28 +27,6 @@
         "The batch size to use for the layout model.",
         "Default is None, which will use the default batch size for the model."
     ] = None
-<<<<<<< HEAD
-=======
-    layout_coverage_min_lines: Annotated[
-        int,
-        "The minimum number of PdfProvider lines that must be covered by the layout model",
-        "to consider the lines from the PdfProvider valid.",
-    ] = 1
-    layout_coverage_threshold: Annotated[
-        float,
-        "The minimum coverage ratio required for the layout model to consider",
-        "the lines from the PdfProvider valid.",
-    ] = .25
-    document_ocr_threshold: Annotated[
-        float,
-        "The minimum ratio of pages that must pass the layout coverage check",
-        "to avoid OCR.",
-    ] = .8
-    excluded_for_coverage: Annotated[
-        Tuple[BlockTypes],
-        "A list of block types to exclude from the layout coverage check.",
-    ] = (BlockTypes.Figure, BlockTypes.Picture, BlockTypes.Table, BlockTypes.FigureGroup, BlockTypes.TableGroup, BlockTypes.PictureGroup)
->>>>>>> 4f514c78
     force_layout_block: Annotated[
         str,
         "Skip layout and force every page to be treated as a specific block type.",
@@ -134,65 +112,4 @@
 
             # Ensure page has non-empty children
             if page.children is None:
-<<<<<<< HEAD
-                page.children = []
-=======
-                page.children = []
-
-    def merge_blocks(self, document_pages: List[PageGroup], provider_page_lines: ProviderPageLines):
-        ocr_error_detection_labels = self.surya_ocr_error_detection(document_pages, provider_page_lines).labels
-
-        good_pages = []
-        for (document_page, ocr_error_detection_label) in zip(document_pages, ocr_error_detection_labels):
-            provider_lines = provider_page_lines.get(document_page.page_id, [])
-            good_pages.append(
-                bool(provider_lines) and
-                self.check_layout_coverage(document_page, provider_lines) and
-                (ocr_error_detection_label != "bad")
-            )
-
-        ocr_document = sum(good_pages) / len(good_pages) < self.document_ocr_threshold
-        for idx, document_page in enumerate(document_pages):
-            provider_lines = provider_page_lines.get(document_page.page_id, [])
-            needs_ocr = not good_pages[idx]
-            if needs_ocr and ocr_document:
-                document_page.text_extraction_method = "surya"
-                continue
-            document_page.merge_blocks(provider_lines, text_extraction_method="pdftext")
-            document_page.text_extraction_method = "pdftext"
-
-    def check_layout_coverage(
-        self,
-        document_page: PageGroup,
-        provider_lines: List[ProviderOutput],
-    ):
-        covered_blocks = 0
-        total_blocks = 0
-        large_text_blocks = 0
-
-        layout_blocks = [document_page.get_block(block) for block in document_page.structure]
-        layout_blocks = [b for b in layout_blocks if b.block_type not in self.excluded_for_coverage]
-
-        layout_bboxes = [block.polygon.bbox for block in layout_blocks]
-        provider_bboxes = [line.line.polygon.bbox for line in provider_lines]
-
-        intersection_matrix = matrix_intersection_area(layout_bboxes, provider_bboxes)
-
-        for idx, layout_block in enumerate(layout_blocks):
-            total_blocks += 1
-            intersecting_lines = np.count_nonzero(intersection_matrix[idx] > 0)
-
-            if intersecting_lines >= self.layout_coverage_min_lines:
-                covered_blocks += 1
-
-            if layout_block.polygon.intersection_pct(document_page.polygon) > 0.8 and layout_block.block_type == BlockTypes.Text:
-                large_text_blocks += 1
-
-        coverage_ratio = covered_blocks / total_blocks if total_blocks > 0 else 1
-        text_okay = coverage_ratio > self.layout_coverage_threshold
-
-        # Model will sometimes say there is a single block of text on the page when it is blank
-        if not text_okay and (total_blocks == 1 and large_text_blocks == 1):
-            text_okay = True
-        return text_okay
->>>>>>> 4f514c78
+                page.children = []